import spinup
from spinup.user_config import DEFAULT_BACKEND
from spinup.utils.run_utils import ExperimentGrid
from spinup.utils.serialization_utils import convert_json
import argparse
import gym
import roboschool
import json
import os, subprocess, sys
import os.path as osp
import string
import tensorflow as tf
import torch
from copy import deepcopy
from textwrap import dedent


# Command line args that will go to ExperimentGrid.run, and must possess unique
# values (therefore must be treated separately).
RUN_KEYS = ['num_cpu', 'data_dir', 'datestamp']

# Command line sweetener, allowing short-form flags for common, longer flags.
SUBSTITUTIONS = {'env': 'env_name',
                 'hid': 'ac_kwargs:hidden_sizes',
                 'act': 'ac_kwargs:activation',
                 'cpu': 'num_cpu',
                 'dt': 'datestamp'}

# Only some algorithms can be parallelized (have num_cpu > 1):
MPI_COMPATIBLE_ALGOS = ['vpg', 'trpo', 'ppo']

# Algo names (used in a few places)
BASE_ALGO_NAMES = ['vpg', 'trpo', 'ppo', 'ddpg', 'td3', 'sac']


def add_with_backends(algo_list):
    # helper function to build lists with backend-specific function names
    algo_list_with_backends = deepcopy(algo_list)
    for algo in algo_list:
        algo_list_with_backends += [algo + '_tf1', algo + '_pytorch']
    return algo_list_with_backends


def friendly_err(err_msg):
    # add whitespace to error message to make it more readable
    return '\n\n' + err_msg + '\n\n'


def parse_and_execute_grid_search(cmd, args):
    """Interprets algorithm name and cmd line args into an ExperimentGrid."""

    if cmd in BASE_ALGO_NAMES:
        backend = DEFAULT_BACKEND[cmd]
        print('\n\nUsing default backend (%s) for %s.\n'%(backend, cmd))
        cmd = cmd + '_' + backend

    algo = eval('spinup.'+cmd)

    # Before all else, check to see if any of the flags is 'help'.
    valid_help = ['--help', '-h', 'help']
    if any([arg in valid_help for arg in args]):
        print('\n\nShowing docstring for spinup.'+cmd+':\n')
        print(algo.__doc__)
        sys.exit()

    def process(arg):
        # Process an arg by eval-ing it, so users can specify more
        # than just strings at the command line (eg allows for
        # users to give functions as args).
        try:
            return eval(arg)
        except:
            return arg

    # Make first pass through args to build base arg_dict. Anything
    # with a '--' in front of it is an argument flag and everything after,
    # until the next flag, is a possible value.
    arg_dict = dict()
    for i, arg in enumerate(args):
        assert i > 0 or '--' in arg, \
            friendly_err("You didn't specify a first flag.")
        if '--' in arg:
            arg_key = arg.lstrip('-')
            arg_dict[arg_key] = []
        else:
            arg_dict[arg_key].append(process(arg))

    # Make second pass through, to catch flags that have no vals.
    # Assume such flags indicate that a boolean parameter should have
    # value True.
    for k,v in arg_dict.items():
        if len(v) == 0:
            v.append(True)

    # Third pass: check for user-supplied shorthands, where a key has
    # the form --keyname[kn]. The thing in brackets, 'kn', is the
    # shorthand. NOTE: modifying a dict while looping through its
    # contents is dangerous, and breaks in 3.6+. We loop over a fixed list
    # of keys to avoid this issue.
    given_shorthands = dict()
    fixed_keys = list(arg_dict.keys())
    for k in fixed_keys:
        p1, p2 = k.find('['), k.find(']')
        if p1 >= 0 and p2 >= 0:
            # Both '[' and ']' found, so shorthand has been given
            k_new = k[:p1]
            shorthand = k[p1+1:p2]
            given_shorthands[k_new] = shorthand
            arg_dict[k_new] = arg_dict[k]
            del arg_dict[k]

    # Penultimate pass: sugar. Allow some special shortcuts in arg naming,
    # eg treat "env" the same as "env_name". This is super specific
    # to Spinning Up implementations, and may be hard to maintain.
    # These special shortcuts are described by SUBSTITUTIONS.
    for special_name, true_name in SUBSTITUTIONS.items():
        if special_name in arg_dict:
            # swap it in arg dict
            arg_dict[true_name] = arg_dict[special_name]
            del arg_dict[special_name]

        if special_name in given_shorthands:
            # point the shortcut to the right name
            given_shorthands[true_name] = given_shorthands[special_name]
            del given_shorthands[special_name]

    # Final pass: check for the special args that go to the 'run' command
    # for an experiment grid, separate them from the arg dict, and make sure
    # that they have unique values. The special args are given by RUN_KEYS.
    run_kwargs = dict()
    for k in RUN_KEYS:
        if k in arg_dict:
            val = arg_dict[k]
            assert len(val) == 1, \
                friendly_err("You can only provide one value for %s."%k)
            run_kwargs[k] = val[0]
            del arg_dict[k]

    # Determine experiment name. If not given by user, will be determined
    # by the algorithm name.
    if 'exp_name' in arg_dict:
        assert len(arg_dict['exp_name']) == 1, \
            friendly_err("You can only provide one value for exp_name.")
        exp_name = arg_dict['exp_name'][0]
        del arg_dict['exp_name']
    else:
        exp_name = 'cmd_' + cmd

    # Make sure that if num_cpu > 1, the algorithm being used is compatible
    # with MPI.
    if 'num_cpu' in run_kwargs and not(run_kwargs['num_cpu'] == 1):
        assert cmd in add_with_backends(MPI_COMPATIBLE_ALGOS), \
            friendly_err("This algorithm can't be run with num_cpu > 1.")

    # Special handling for environment: make sure that env_name is a real,
    # registered gym environment.
    valid_envs = [e.id for e in list(gym.envs.registry.all())]
    assert 'env_name' in arg_dict, \
        friendly_err("You did not give a value for --env_name! Add one and try again.")
    for env_name in arg_dict['env_name']:
        err_msg = dedent("""

            %s is not registered with Gym.

            Recommendations:

                * Check for a typo (did you include the version tag?)

                * View the complete list of valid Gym environments at

                    https://gym.openai.com/envs/

            """%env_name)
        assert env_name in valid_envs, err_msg


    # Construct and execute the experiment grid.
    eg = ExperimentGrid(name=exp_name)
    for k,v in arg_dict.items():
        eg.add(k, v, shorthand=given_shorthands.get(k))
    eg.run(algo, **run_kwargs)


if __name__ == '__main__':
    """
    This is a wrapper allowing command-line interfaces to individual
    algorithms and the plot / test_policy utilities.

    For utilities, it only checks which thing to run, and calls the
    appropriate file, passing all arguments through.

    For algorithms, it sets up an ExperimentGrid object and uses the
    ExperimentGrid run routine to execute each possible experiment.
    """

    cmd = sys.argv[1] if len(sys.argv) > 1 else 'help'
<<<<<<< HEAD
    valid_algos = ['vpg', 'trpo', 'ppo', 'ddpg', 'td3', 'sac', 'dqn']
=======
    valid_algos = add_with_backends(BASE_ALGO_NAMES)
>>>>>>> 038665d6
    valid_utils = ['plot', 'test_policy']
    valid_help = ['--help', '-h', 'help']
    valid_cmds = valid_algos + valid_utils + valid_help
    assert cmd in valid_cmds, \
        "Select an algorithm or utility which is implemented in Spinning Up."

    if cmd in valid_help:
        # Before all else, check to see if any of the flags is 'help'.

        # List commands that are available.
        str_valid_cmds = '\n\t' + '\n\t'.join(valid_algos+valid_utils)
        help_msg = dedent("""
            Experiment in Spinning Up from the command line with

            \tpython -m spinup.run CMD [ARGS...]

            where CMD is a valid command. Current valid commands are:
            """) + str_valid_cmds
        print(help_msg)

        # Provide some useful details for algorithm running.
        subs_list = ['--' + k.ljust(10) + 'for'.ljust(10) + '--' + v \
                     for k,v in SUBSTITUTIONS.items()]
        str_valid_subs = '\n\t' + '\n\t'.join(subs_list)
        special_info = dedent("""
            FYI: When running an algorithm, any keyword argument to the
            algorithm function can be used as a flag, eg

            \tpython -m spinup.run ppo --env HalfCheetah-v2 --clip_ratio 0.1

            If you need a quick refresher on valid kwargs, get the docstring
            with

            \tpython -m spinup.run [algo] --help

            See the "Running Experiments" docs page for more details.

            Also: Some common but long flags can be substituted for shorter
            ones. Valid substitutions are:
            """) + str_valid_subs
        print(special_info)

    elif cmd in valid_utils:
        # Execute the correct utility file.
        runfile = osp.join(osp.abspath(osp.dirname(__file__)), 'utils', cmd +'.py')
        args = [sys.executable if sys.executable else 'python', runfile] + sys.argv[2:]
        subprocess.check_call(args, env=os.environ)
    else:
        # Assume that the user plans to execute an algorithm. Run custom
        # parsing on the arguments and build a grid search to execute.
        args = sys.argv[2:]
        parse_and_execute_grid_search(cmd, args)<|MERGE_RESOLUTION|>--- conflicted
+++ resolved
@@ -30,7 +30,7 @@
 MPI_COMPATIBLE_ALGOS = ['vpg', 'trpo', 'ppo']
 
 # Algo names (used in a few places)
-BASE_ALGO_NAMES = ['vpg', 'trpo', 'ppo', 'ddpg', 'td3', 'sac']
+BASE_ALGO_NAMES = ['vpg', 'trpo', 'ppo', 'dqn', 'ddpg', 'td3', 'sac']
 
 
 def add_with_backends(algo_list):
@@ -194,11 +194,7 @@
     """
 
     cmd = sys.argv[1] if len(sys.argv) > 1 else 'help'
-<<<<<<< HEAD
-    valid_algos = ['vpg', 'trpo', 'ppo', 'ddpg', 'td3', 'sac', 'dqn']
-=======
     valid_algos = add_with_backends(BASE_ALGO_NAMES)
->>>>>>> 038665d6
     valid_utils = ['plot', 'test_policy']
     valid_help = ['--help', '-h', 'help']
     valid_cmds = valid_algos + valid_utils + valid_help
